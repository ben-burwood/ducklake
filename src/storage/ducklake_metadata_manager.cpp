--- conflicted
+++ resolved
@@ -82,11 +82,8 @@
 ALTER TABLE {METADATA_CATALOG}.ducklake_table ADD COLUMN path_is_relative BOOLEAN DEFAULT TRUE;
 ALTER TABLE {METADATA_CATALOG}.ducklake_metadata ADD COLUMN scope VARCHAR;
 ALTER TABLE {METADATA_CATALOG}.ducklake_metadata ADD COLUMN scope_id BIGINT;
-<<<<<<< HEAD
 ALTER TABLE {METADATA_CATALOG}.ducklake_data_file ADD COLUMN mapping_id BIGINT;
-=======
 UPDATE {METADATA_CATALOG}.ducklake_metadata SET value = '0.2' WHERE key = 'version';
->>>>>>> ad048953
 	)";
 	auto result = transaction.Query(migrate_query);
 	if (result->HasError()) {
